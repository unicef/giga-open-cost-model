from pylatex import Document, Command
from pylatex.utils import NoEscape
import numpy as np
import math

from giga.viz.notebooks.parameters.groups.data_parameter_manager import country_key_to_name
from giga.report.infra.report import get_report_text as get_infra_report_text
from giga.report.cost.report import get_report_text as get_cost_report_text
from giga.report.merged.report import get_report_text as get_merged_report_text
from giga.utils.globals import ACKS_DEFAULT_PATH, ACKS_FILE
from giga.data.store.stores import COUNTRY_DATA_STORE as data_store
from giga.data.store.adls_store import COUNTRY_DATA_DIR
import os

MILLION = 1000000
KILOMETER_TO_METER = 1000

def get_infra_report_variables(data_space):

    vals = {}
    vals['_selected_schools'] = data_space.selected_space
    vals['country'] = data_space.config.school_data_conf.country_id
    
    schools_table = data_space.schools_to_frame()
    schools_connected = schools_table[schools_table['connected']]
    schools_unconnected = schools_table[schools_table['connected']==False]
    ele_counts = schools_table['has_electricity'].value_counts()

    acks_dir = os.path.join(COUNTRY_DATA_DIR, ACKS_DEFAULT_PATH, vals['country'], ACKS_FILE)

    try:
        with data_store.open(acks_dir) as f:
            vals['acks_text'] = f.read()
    except:
        vals['acks_text'] = ''
    
    vals['country_name'] = country_key_to_name(vals['country'])
    vals['num_schools'] = len(schools_table)
    vals['num_unconn'] = len(schools_unconnected)
    vals['num_conn'] = len(schools_connected)
    vals['num_students'] = schools_table['num_students'].sum()
    vals['num_fnodes'] = len(data_space.fiber_coordinates)
    vals['num_cells'] = len(data_space.cell_tower_coordinates)
    vals['num_has_ele'] = ele_counts[True]
    vals['num_has_no_ele'] = ele_counts[False]
    vals['perc_conn_unknown'] = 100 * sum(schools_table['connectivity_status'] == 'Unknown')/vals['num_schools']
    vals['perc_conn_known'] = 100 - vals['perc_conn_unknown']
    vals['perc_conn_type_unknown'] = 100 * sum(schools_table['type_connectivity'] == 'Unknown')/vals['num_schools']
    vals['perc_conn_type_known'] = 100 - vals['perc_conn_type_unknown']
    vals['perc_ele_unknown'] = 100 * sum(schools_table['electricity'] == 'Unknown')/vals['num_schools']
    vals['perc_ele_known'] = 100 - vals['perc_ele_unknown']
    vals['perc_conn'] = 100 * vals['num_conn']/vals['num_schools']
    vals['perc_unconn'] = 100 - vals['perc_conn']
    vals['perc_has_ele'] = 100 * vals['num_has_ele']/vals['num_schools']
    vals['perc_has_no_ele'] = 100 * vals['num_has_no_ele']/vals['num_schools']

    schools_unconnected_aux = schools_unconnected.replace([math.inf, -math.inf], float('nan'))

    if any(schools_unconnected.nearest_fiber != math.inf):
        vals['perc_fnode_dist'] = 100 * sum(schools_unconnected["nearest_fiber"] <= 10 * KILOMETER_TO_METER) / vals['num_unconn']
        vals['avg_fnode_dist'] = schools_unconnected_aux['nearest_fiber'].mean()/KILOMETER_TO_METER
    else:
        vals['perc_fnode_dist'] = math.inf
        vals['avg_fnode_dist'] = math.inf
    
    if any(schools_unconnected.nearest_cell_tower != math.inf):
        vals['perc_cell_dist'] = 100 * sum(schools_unconnected["nearest_cell_tower"] <= 3 * KILOMETER_TO_METER) / vals['num_unconn']
        vals['avg_cell_dist'] = schools_unconnected_aux['nearest_cell_tower'].mean()/KILOMETER_TO_METER
    else:
        vals['perc_cell_dist'] = math.inf
        vals['avg_cell_dist'] = math.inf
    
    if any(schools_unconnected.nearest_visible_cell_tower != math.inf):
        vals['perc_p2p_dist'] = 100 * sum(schools_unconnected["nearest_visible_cell_tower"] <= 3 * KILOMETER_TO_METER) / vals['num_unconn']
        vals['avg_p2p_dist'] = schools_unconnected_aux['nearest_visible_cell_tower'].mean()/KILOMETER_TO_METER
    else:
        vals['perc_p2p_dist'] = math.inf
        vals['avg_p2p_dist'] = math.inf

    # correct rounding
    vals = round_vals(vals)

    return vals


def get_cost_report_variables(dashboard):
    
    vals = {}
    input_config = dashboard.inputs.config
<<<<<<< HEAD
    country = country_key_to_name(dashboard.country)
=======
    vals['country'] = dashboard.country_id
>>>>>>> 4d27f2c5
    stats = dashboard.results
    selected_schools = dashboard.selected_schools
    schools_complete_table = stats.complete_school_table
    output_table = stats.output_cost_table
    output_table_full = stats.output_cost_table_full

    acks_dir = os.path.join(COUNTRY_DATA_DIR, ACKS_DEFAULT_PATH, vals['country'], ACKS_FILE)

    try:
        with data_store.open(acks_dir) as f:
            vals['acks_text'] = f.read()
    except:
        vals['acks_text'] = ''

    vals['country_name'] = country_key_to_name(vals['country'])
    vals['num_all_schools'] = len(schools_complete_table)
    vals['num_schools'] = len(selected_schools)
    vals['num_unconn_schools'] = len(stats.output_space.minimum_cost_result)
    vals['budget_cstr'] = input_config['scenario_parameters']['cost_minimizer_config']['budget_constraint']
    vals['max_fiber_conn'] = 0
    vals['input_technologies'] = []
    vals['scenario_id'] = input_config['scenario_parameters']['scenario_id']

    for tech_config in input_config['scenario_parameters']['technologies']:
        vals['input_technologies'].append(tech_config['technology'])
        if tech_config['technology']=='Fiber':
            vals['max_fiber_conn'] = tech_config['constraints']['maximum_connection_length']
            vals['schools_as_fiber_nodes'] = tech_config['capex']['schools_as_fiber_nodes']

    vals['min_bandwidth'] = input_config['scenario_parameters']['bandwidth_demand']
    vals['opex_years'] = input_config['scenario_parameters']['years_opex']
    vals['num_schools_to_connect'] = sum(output_table['feasible'])
    vals['num_schools_over_budget'] = len(output_table_full[output_table_full["reason"] == "BUDGET_EXCEEDED"])
    vals['total_cost'] = sum(output_table["total_cost"].dropna())/MILLION
    vals['total_capex_cost_mil'] = stats.totals_lookup_table_mil['Technology CapEx']+stats.totals_lookup_table_mil['Electricity CapEx']
    vals['total_capex_cost'] = vals['total_capex_cost_mil']*MILLION
    vals['total_opex_cost_mil'] = stats.totals_lookup_table_mil['Annual Recurring Cost']*vals['opex_years']
    vals['total_opex_cost'] = vals['total_opex_cost_mil']*MILLION
    
    vals['num_students'] = np.round(MILLION*vals['total_cost']/stats.average_cost_per_student, 0)
    vals['avg_school_cost'] = stats.average_cost_per_school
    vals['avg_student_cost'] = stats.average_cost_per_student
    
    # electricity related matrix
    vals['ele_capex_total_mil'] = stats.totals_lookup_table_mil['Electricity CapEx']
    vals['ele_capex_total'] = vals['ele_capex_total_mil']*MILLION
    vals['ele_opex_year'] = sum(output_table[output_table['feasible']]['electricity_opex'])
    vals['ele_opex_total'] = vals['ele_opex_year']*vals['opex_years']
    vals['ele_opex_total_mil'] = vals['ele_opex_total']/MILLION
    vals['ele_cost_total'] = vals['ele_capex_total'] + vals['ele_opex_total']
    vals['ele_perc_capex'] =  100*vals['ele_capex_total_mil']/vals['total_cost']
    vals['ele_perc_opex'] = 100*vals['ele_opex_total_mil']/vals['total_cost']
    vals['schools_need_electricity'] = len(output_table[output_table["electricity_capex"] > 0.0])
    vals['ele_capex_per_school'] = vals['ele_capex_total']/vals['schools_need_electricity']
    vals['ele_opex_per_school_year'] = vals['ele_opex_year']/vals['num_schools_to_connect']
    vals['ele_opex_per_school_month'] = vals['ele_opex_per_school_year']/12

    # tech related costs per tech type
    tech_name_dict = {'Fiber': 'fiber', 'Cellular': 'cell', 'P2P': 'p2p', 'Satellite': 'sat'}
    
    for tech_ in tech_name_dict.keys():

        for cost_ in ['capex', 'opex']:
            val_name = tech_name_dict[tech_] + '_' + cost_ + ('_total' if cost_=='capex' else '_year')
            vals[val_name] = sum(output_table[(output_table['technology'] == tech_)&(output_table['feasible'])][cost_])
        
        vals[tech_name_dict[tech_] +'_opex_total'] = vals[tech_name_dict[tech_]+'_opex_year'] * vals['opex_years']
        
        try:
            vals[tech_name_dict[tech_]+'_schools'] = stats.technology_counts[tech_]
            vals[tech_name_dict[tech_]+'_capex_per_school'] = vals[tech_name_dict[tech_]+'_capex_total']/stats.technology_counts[tech_]
            vals[tech_name_dict[tech_]+'_opex_per_school_year'] = vals[tech_name_dict[tech_]+'_opex_year']/stats.technology_counts[tech_]
        except:
            vals[tech_name_dict[tech_]+'_schools'] = 0
            vals[tech_name_dict[tech_]+'_capex_per_school'] = 0
            vals[tech_name_dict[tech_]+'_opex_per_school_year'] = 0
        
        vals[tech_name_dict[tech_] +'_opex_per_school_month'] = vals[tech_name_dict[tech_]+'_opex_per_school_year']/12
        vals[tech_name_dict[tech_] +'_opex_per_school_total'] = vals[tech_name_dict[tech_]+'_opex_per_school_year'] * vals['opex_years']
        vals[tech_name_dict[tech_] +'_cost_total'] = (vals[tech_name_dict[tech_]+'_capex_total'] + vals[tech_name_dict[tech_]+'_opex_total'])
        vals[tech_name_dict[tech_] +'_cost_total_mil'] = vals[tech_name_dict[tech_] +'_cost_total']/MILLION
        vals[tech_name_dict[tech_]+'_perc_schools'] = 100 * vals[tech_name_dict[tech_]+'_schools']/vals['num_schools_to_connect']

    # all tech costs
    vals['tech_capex_total_mil'] = stats.totals_lookup_table_mil['Technology CapEx']
    vals['tech_capex_total'] = vals['tech_capex_total_mil']*MILLION
    vals['tech_opex_year'] = vals['fiber_opex_year'] + vals['cell_opex_year'] + vals['p2p_opex_year'] + vals['sat_opex_year']
    vals['tech_opex_total'] = vals['tech_opex_year']*vals['opex_years']
    vals['tech_opex_total_mil'] = vals['tech_opex_total']/MILLION
    vals['tech_cost_total'] = vals['tech_capex_total'] + vals['tech_opex_total']
    vals['tech_perc_opex'] = 100*vals['tech_opex_total_mil'] /vals['total_cost']
    vals['tech_perc_capex'] = 100*vals['tech_capex_total_mil']/vals['total_cost']

    # tech type shares of total tech cost
    for tech_ in tech_name_dict.values():
        vals[tech_+'_perc_of_tech'] = 100*vals[tech_+'_cost_total']/vals['tech_cost_total']
    
    # year one cost metrics
    vals['total_cost_year_one'] = (vals['total_capex_cost_mil'] + stats.totals_lookup_table_mil['Annual Recurring Cost'])*MILLION
    vals['tech_perc_capex_year_one'] = 100*vals['tech_capex_total']/vals['total_cost_year_one']
    vals['tech_perc_opex_year_one'] = 100*vals['tech_opex_year'] /vals['total_cost_year_one']
    vals['ele_perc_capex_year_one'] = 100*vals['ele_capex_total']/vals['total_cost_year_one']
    vals['ele_perc_opex_year_one'] = 100*vals['ele_opex_year']/vals['total_cost_year_one']
    vals['avg_cost_student_year_one'] = vals['total_cost_year_one']/vals['num_students']
    vals['avg_cost_school_year_one'] = vals['total_cost_year_one']/vals['num_schools_to_connect']

    # fiber length
    vals['fiber_total_kms'] = sum([c.distance for c in stats.fiber_connections]) / KILOMETER_TO_METER

    # correct rounding
    vals = round_vals(vals)

    return vals

def round_vals(vals):
    vals = vals.copy()

    for key_, value_ in vals.items():
        if value_ == 0 and not isinstance(value_, bool):
            vals[key_] = '0'
        elif isinstance(value_, float):
            value_round = np.round(value_, 2)
            if value_round.is_integer():
                vals[key_] = int(value_round)
            else:
                vals[key_] = value_round
    
    return vals


def format_vals(vals):
    vals = vals.copy()

    for key_, value_ in vals.items():
        if 'perc_' in key_ and value_ == 0:
            vals[key_] = 'less\, than\, 0.01'

        if not (isinstance(value_, str) or isinstance(value_, list) or isinstance(value_, dict) or isinstance(value_, bool)) and value_!= math.inf:
            vals[key_] = f'{value_:,}'
    
    return vals

def generate_cost_report(dashboard):

    #report "variables"
    vals_num = get_cost_report_variables(dashboard = dashboard)
    vals = format_vals(vals_num)

    # Create a LaTeX document object
    geometry_options = {"tmargin":"3cm","lmargin":"3cm","margin":"3cm"}
    doc = Document(geometry_options= geometry_options,documentclass='report',document_options=['12pt', 'a4paper'])

    doc.preamble.append(Command(NoEscape(r'usepackage[utf8]{inputenc}')))
    doc.preamble.append(Command(NoEscape(r'usepackage[T1]{fontenc}')))
    doc.preamble.append(Command(NoEscape(r'usepackage{graphicx}')))
    doc.preamble.append(Command(NoEscape(r'usepackage{multirow}')))
    doc.preamble.append(Command(NoEscape(r'usepackage{subcaption}')))

    doc = append_cost_report_vals(doc, vals)

    latex_source = get_cost_report_text(vals = vals)

    # Add the LaTeX source to the document
    doc.append(NoEscape(latex_source))

    return doc


def generate_infra_report(data_space):

    #report "variables"
    vals_num = get_infra_report_variables(data_space)
    vals = format_vals(vals_num)

    # Create a LaTeX document object
    geometry_options = {"tmargin":"3cm","lmargin":"3cm","margin":"3cm"}
    doc = Document(geometry_options= geometry_options,documentclass='report',document_options=['12pt', 'a4paper'])
    doc.preamble.append(Command(NoEscape(r'usepackage[utf8]{inputenc}')))
    doc.preamble.append(Command(NoEscape(r'usepackage[T1]{fontenc}')))
    doc.preamble.append(Command(NoEscape(r'usepackage{graphicx}')))

    latex_source = get_infra_report_text(vals = vals)

    # Add the LaTeX source to the document
    doc.append(NoEscape(latex_source))

    return doc

def generate_merged_report(dashboard):

    data_space = dashboard.results.data_space
    selected_schools = dashboard.selected_schools
    data_space_selected = data_space.filter_schools(selected_schools)

    infra_vals_num = get_infra_report_variables(data_space=data_space)
    infra_selected_vals_num = get_infra_report_variables(data_space=data_space_selected)
    cost_vals_num = get_cost_report_variables(dashboard)

    infra_vals = format_vals(infra_vals_num)
    infra_selected_vals = format_vals(infra_selected_vals_num)
    cost_vals = format_vals(cost_vals_num)

    # Create a LaTeX document object
    geometry_options = {"tmargin":"3cm","lmargin":"3cm","margin":"3cm"}
    doc = Document(geometry_options= geometry_options,documentclass='report',document_options=['12pt', 'a4paper'])

    doc.preamble.append(Command(NoEscape(r'usepackage[utf8]{inputenc}')))
    doc.preamble.append(Command(NoEscape(r'usepackage[T1]{fontenc}')))
    doc.preamble.append(Command(NoEscape(r'usepackage{graphicx}')))
    doc.preamble.append(Command(NoEscape(r'usepackage{multirow}')))
    doc.preamble.append(Command(NoEscape(r'usepackage{subcaption}')))

    doc = append_cost_report_vals(doc, cost_vals)
    
    latex_source = get_merged_report_text(infra_vals=infra_vals, infra_selected_vals=infra_selected_vals, cost_vals=cost_vals)

    # Add the LaTeX source to the document
    doc.append(NoEscape(latex_source))

    return doc

def append_cost_report_vals(doc, vals):
    
    doc.preamble.append(Command(NoEscape(r"newcommand{{\country}}{{{}}}".format(vals['country_name']))))
    doc.preamble.append(Command(NoEscape(r'newcommand{{\totalnumschools}}{{${}$}}'.format(vals['num_schools']))))
    doc.preamble.append(Command(NoEscape(r'newcommand{{\totalnumunconn}}{{${}$}}'.format(vals['num_unconn_schools']))))
    doc.preamble.append(Command(NoEscape(r'newcommand{{\budgetcstr}}{{${}$}}'.format(vals['budget_cstr']))))
    doc.preamble.append(Command(NoEscape(r'newcommand{{\maxfiber}}{{${}$}}'.format(vals['max_fiber_conn']))))
    doc.preamble.append(Command(NoEscape(r'newcommand{{\schoolsasnodes}}{{${}$}}'.format(vals['schools_as_fiber_nodes']))))
    doc.preamble.append(Command(NoEscape(r'newcommand{{\minbandwidth}}{{${}$}}'.format(vals['min_bandwidth']))))
    doc.preamble.append(Command(NoEscape(r'newcommand{{\opexyears}}{{${}$}}'.format(vals['opex_years']))))
    doc.preamble.append(Command(NoEscape(r'newcommand{{\numtoconn}}{{${}$}}'.format(vals['num_schools_to_connect']))))
    doc.preamble.append(Command(NoEscape(r'newcommand{{\numoverbudget}}{{${}$}}'.format(vals['num_schools_over_budget']))))
    doc.preamble.append(Command(NoEscape(r'newcommand{{\totalcost}}{{${}$}}'.format(vals['total_cost']))))
    doc.preamble.append(Command(NoEscape(r'newcommand{{\totalcapexcost}}{{${}$}}'.format(vals['total_capex_cost_mil']))))
    doc.preamble.append(Command(NoEscape(r'newcommand{{\totalopexcost}}{{${}$}}'.format(vals['total_opex_cost_mil']))))
    doc.preamble.append(Command(NoEscape(r'newcommand{{\fiberschools}}{{${}$}}'.format(vals['fiber_schools']))))
    doc.preamble.append(Command(NoEscape(r'newcommand{{\cellschools}}{{${}$}}'.format(vals['cell_schools']))))
    doc.preamble.append(Command(NoEscape(r'newcommand{{\ptopschools}}{{${}$}}'.format(vals['p2p_schools']))))
    doc.preamble.append(Command(NoEscape(r'newcommand{{\satschools}}{{${}$}}'.format(vals['sat_schools']))))
    doc.preamble.append(Command(NoEscape(r'newcommand{{\eleschools}}{{${}$}}'.format(vals['schools_need_electricity']))))
    doc.preamble.append(Command(NoEscape(r'newcommand{{\fibercapexps}}{{${}$}}'.format(vals['fiber_capex_per_school']))))
    doc.preamble.append(Command(NoEscape(r'newcommand{{\cellcapexps}}{{${}$}}'.format(vals['cell_capex_per_school']))))
    doc.preamble.append(Command(NoEscape(r'newcommand{{\ptopcapexps}}{{${}$}}'.format(vals['p2p_capex_per_school']))))
    doc.preamble.append(Command(NoEscape(r'newcommand{{\satcapexps}}{{${}$}}'.format(vals['sat_capex_per_school']))))
    doc.preamble.append(Command(NoEscape(r'newcommand{{\elecapexps}}{{${}$}}'.format(vals['ele_capex_per_school']))))
    doc.preamble.append(Command(NoEscape(r'newcommand{{\fibercapextot}}{{${}$}}'.format(vals['fiber_capex_total']))))
    doc.preamble.append(Command(NoEscape(r'newcommand{{\cellcapextot}}{{${}$}}'.format(vals['cell_capex_total']))))
    doc.preamble.append(Command(NoEscape(r'newcommand{{\ptopcapextot}}{{${}$}}'.format(vals['p2p_capex_total']))))
    doc.preamble.append(Command(NoEscape(r'newcommand{{\satcapextot}}{{${}$}}'.format(vals['sat_capex_total']))))
    doc.preamble.append(Command(NoEscape(r'newcommand{{\elecapextot}}{{${}$}}'.format(vals['ele_capex_total']))))
    doc.preamble.append(Command(NoEscape(r'newcommand{{\fiberopexpsm}}{{${}$}}'.format(vals['fiber_opex_per_school_month']))))
    doc.preamble.append(Command(NoEscape(r'newcommand{{\cellopexpsm}}{{${}$}}'.format(vals['cell_opex_per_school_month']))))
    doc.preamble.append(Command(NoEscape(r'newcommand{{\ptopopexpsm}}{{${}$}}'.format(vals['p2p_opex_per_school_month']))))
    doc.preamble.append(Command(NoEscape(r'newcommand{{\satopexpsm}}{{${}$}}'.format(vals['sat_opex_per_school_month']))))
    doc.preamble.append(Command(NoEscape(r'newcommand{{\eleopexpsm}}{{${}$}}'.format(vals['ele_opex_per_school_month']))))
    doc.preamble.append(Command(NoEscape(r'newcommand{{\fiberopexpsy}}{{${}$}}'.format(vals['fiber_opex_per_school_year']))))
    doc.preamble.append(Command(NoEscape(r'newcommand{{\cellopexpsy}}{{${}$}}'.format(vals['cell_opex_per_school_year']))))
    doc.preamble.append(Command(NoEscape(r'newcommand{{\ptopopexpsy}}{{${}$}}'.format(vals['p2p_opex_per_school_year']))))
    doc.preamble.append(Command(NoEscape(r'newcommand{{\satopexpsy}}{{${}$}}'.format(vals['sat_opex_per_school_year']))))
    doc.preamble.append(Command(NoEscape(r'newcommand{{\eleopexpsy}}{{${}$}}'.format(vals['ele_opex_per_school_year']))))
    doc.preamble.append(Command(NoEscape(r'newcommand{{\fiberopexyear}}{{${}$}}'.format(vals['fiber_opex_year']))))
    doc.preamble.append(Command(NoEscape(r'newcommand{{\cellopexyear}}{{${}$}}'.format(vals['cell_opex_year']))))
    doc.preamble.append(Command(NoEscape(r'newcommand{{\ptopopexyear}}{{${}$}}'.format(vals['p2p_opex_year']))))
    doc.preamble.append(Command(NoEscape(r'newcommand{{\satopexyear}}{{${}$}}'.format(vals['sat_opex_year']))))
    doc.preamble.append(Command(NoEscape(r'newcommand{{\fiberopextot}}{{${}$}}'.format(vals['fiber_opex_total']))))
    doc.preamble.append(Command(NoEscape(r'newcommand{{\cellopextot}}{{${}$}}'.format(vals['cell_opex_total']))))
    doc.preamble.append(Command(NoEscape(r'newcommand{{\ptopopextot}}{{${}$}}'.format(vals['p2p_opex_total']))))
    doc.preamble.append(Command(NoEscape(r'newcommand{{\satopextot}}{{${}$}}'.format(vals['sat_opex_total']))))
    doc.preamble.append(Command(NoEscape(r'newcommand{{\eleopextot}}{{${}$}}'.format(vals['ele_opex_total']))))
    doc.preamble.append(Command(NoEscape(r'newcommand{{\techperccapex}}{{${}$}}'.format(vals['tech_perc_capex']))))
    doc.preamble.append(Command(NoEscape(r'newcommand{{\eleperccapex}}{{${}$}}'.format(vals['ele_perc_capex']))))
    doc.preamble.append(Command(NoEscape(r'newcommand{{\techcapextot}}{{${}$}}'.format(vals['tech_capex_total']))))
    doc.preamble.append(Command(NoEscape(r'newcommand{{\elepercopex}}{{${}$}}'.format(vals['ele_perc_opex']))))
    doc.preamble.append(Command(NoEscape(r'newcommand{{\techopextot}}{{${}$}}'.format(vals['tech_opex_total']))))
    doc.preamble.append(Command(NoEscape(r'newcommand{{\techpercopex}}{{${}$}}'.format(vals['tech_perc_opex']))))
    doc.preamble.append(Command(NoEscape(r'newcommand{{\techperccapexyearone}}{{${}$}}'.format(vals['tech_perc_capex_year_one']))))
    doc.preamble.append(Command(NoEscape(r'newcommand{{\techpercopexyearone}}{{${}$}}'.format(vals['tech_perc_opex_year_one']))))
    doc.preamble.append(Command(NoEscape(r'newcommand{{\eleperccapexyearone}}{{${}$}}'.format(vals['ele_perc_capex_year_one']))))
    doc.preamble.append(Command(NoEscape(r'newcommand{{\elepercopexyearone}}{{${}$}}'.format(vals['ele_perc_opex_year_one']))))
    doc.preamble.append(Command(NoEscape(r'newcommand{{\techopexyear}}{{${}$}}'.format(vals['tech_opex_year']))))
    doc.preamble.append(Command(NoEscape(r'newcommand{{\eleopexyear}}{{${}$}}'.format(vals['ele_opex_year']))))
    doc.preamble.append(Command(NoEscape(r'newcommand{{\fiberpercoftech}}{{${}$}}'.format(vals['fiber_perc_of_tech']))))
    doc.preamble.append(Command(NoEscape(r'newcommand{{\cellpercoftech}}{{${}$}}'.format(vals['cell_perc_of_tech']))))
    doc.preamble.append(Command(NoEscape(r'newcommand{{\ptoppercoftech}}{{${}$}}'.format(vals['p2p_perc_of_tech']))))
    doc.preamble.append(Command(NoEscape(r'newcommand{{\satpercoftech}}{{${}$}}'.format(vals['sat_perc_of_tech']))))
    doc.preamble.append(Command(NoEscape(r'newcommand{{\techcosttot}}{{${}$}}'.format(vals['tech_cost_total']))))
    doc.preamble.append(Command(NoEscape(r'newcommand{{\elecosttot}}{{${}$}}'.format(vals['ele_cost_total']))))
    doc.preamble.append(Command(NoEscape(r'newcommand{{\fibercosttot}}{{${}$}}'.format(vals['fiber_cost_total']))))
    doc.preamble.append(Command(NoEscape(r'newcommand{{\avgcoststudentyearone}}{{${}$}}'.format(vals['avg_cost_student_year_one']))))
    doc.preamble.append(Command(NoEscape(r'newcommand{{\avgcostschoolyearone}}{{${}$}}'.format(vals['avg_cost_school_year_one']))))
    doc.preamble.append(Command(NoEscape(r'newcommand{{\avgschoolcost}}{{${}$}}'.format(vals['avg_school_cost']))))
    doc.preamble.append(Command(NoEscape(r'newcommand{{\avgstudentcost}}{{${}$}}'.format(vals['avg_student_cost']))))
    doc.preamble.append(Command(NoEscape(r'newcommand{{\fiberpercschools}}{{${}$}}'.format(vals['fiber_perc_schools']))))
    doc.preamble.append(Command(NoEscape(r'newcommand{{\cellpercschools}}{{${}$}}'.format(vals['cell_perc_schools']))))
    doc.preamble.append(Command(NoEscape(r'newcommand{{\ptoppercschools}}{{${}$}}'.format(vals['p2p_perc_schools']))))
    doc.preamble.append(Command(NoEscape(r'newcommand{{\satpercschools}}{{${}$}}'.format(vals['sat_perc_schools']))))
    doc.preamble.append(Command(NoEscape(r'newcommand{{\fiberkms}}{{${}$}}'.format(vals['fiber_total_kms']))))

    return doc<|MERGE_RESOLUTION|>--- conflicted
+++ resolved
@@ -87,11 +87,7 @@
     
     vals = {}
     input_config = dashboard.inputs.config
-<<<<<<< HEAD
-    country = country_key_to_name(dashboard.country)
-=======
-    vals['country'] = dashboard.country_id
->>>>>>> 4d27f2c5
+    vals['country'] = dashboard.country
     stats = dashboard.results
     selected_schools = dashboard.selected_schools
     schools_complete_table = stats.complete_school_table
